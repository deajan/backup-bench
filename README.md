# backup-bench
Quick and dirty backup tool benchmark with reproducible results

** This is a one page entry with benchmarks (see below), previous versions are available via git versioning.**

## What

This repo aims to compare different backup solutions among:

 - [borg backup](https://www.borgbackup.org)
 - [bupstash](https://bupstash.io)
 - [restic](https://restic.net)
 - [kopia](https://www.kopia.io)
 - [duplicacy](https://duplicacy.com)
 - your tool (PRs to support new backup tools are welcome)
 
 The idea is to have a script that executes all backup programs on the same datasets.
 
 We'll use a quite big (and popular) git repo as first dataset so results can be reproduced by checking out branches (and ignoring .git directory).
 I'll also use another (not public) dataset which will be some qcow2 files which are in use.
 
 Time spent by the backup program is measured by the script so we get as accurate as possible results (time is measured from process beginning until process ends, with a 1 second granularity).

 While backups are done, cpu/memory/disk metrics are saved so we know how "resource hungry" a backup program can be.
 
All backup programs are setup to use SSH in order to compare their performance regardless of the storage backend.

When available, we'll tune the encryption algorithm depending on the results of a benchmark. For instance, kopia has a `kopia benchmark compression --data-file=/some/big/data/file` option to find out which compression / crypto works best on the current architecture.
This is *REALLY NICE TO HAVE* when choices need to be made, aware of current architecture.
As of the current tests, Borg v2.0.0-b1 also has a `borg benchmark cpu` option.

## Why

I am currently using multiple backup programs to achieve my needs. As of today, I use Graham Keeling's burp https://github.com/grke/burp to backup windows machines, and borg backup to backup QEMU VM images. Graham decided to remove its deduplication (protocol 2) and stick with rsync based backups (protocol 1), which isn't compatible with my backup strategies.
I've also tried out bupstash which I found to be quite quick, but which produces bigger backups remotely when dealing with small files (probably because of the chunk size?).

Anyway, I am searching for a good allrounder, so I decided to give all the deduplicating backup solutions a try, and since I am configuring them all, I thought why not make my results available to anyone, with a script so everything can be reproduced easily.

As of today I use the script on my lab hypervisor, which runs AlmaLinux 8.6, so my script has not been tailored to fit other distros (help is welcome).

I'll try to be as little biased as possible when doing my backup tests.
If you feel that I didn't give a specific program enough attention, feel free to open an issue.

# In depth comparison of backup solutions

Last update: 06 Sept 2019

|Backup software|Version|
|------------------|--------|
|borg|1.2.2|
|borg beta|2.0.0b1|
|restic|0.14.0|
|kopia|0.11.3|
|bupstash|0.11.0|
|duplicacy|2.7.2|

The following list is my personal shopping list when it comes to backup solutions, and might not be complete, you're welcome to provide PRs to update it. ;)

| **Goal**                           | **Functionality**                                                        | **borg**              | **restic**     | **kopia**                                  | **bupstash**          | **duplicacy** |
|------------------------------------|--------------------------------------------------------------------------|-----------------------|----------------|--------------------------------------------|-----------------------|---------------|
| **Reliability**                    | Redundant index copies                                                   | ?                     | ?              | Yes                                        | ?                     | ?             |
| **Reliability**                    | Continue restore on bad blocks in repository                             | ?                     | ?              | ?                                          | ?                     | ?             |
| **Reliability**                    | Data checksumming                                                        | Yes (CRC & HMAC)      | ?              | ?                                          | ?                     | ?             |
| **Restoring Data**                 | Backup mounting as filesystem                                            | Yes                   | Yes            | Yes                                        | No                    | ?             |
| **File management**                | File includes / excludes bases on regexes                                | Yes                   | ?              | ?                                          | ?                     | ?             |
| **File management**                | Supports backup XATTRs                                                   | Yes                   | ?              | No                                         | Yes                   | ?             |
| **File management**                | Supports backup ACLs                                                     | Yes                   | ?              | No                                         | Yes                   | ?             |
| **File management**                | Automatically excludes CACHEDIR.TAG(3) directories                       | No                    | Yes            | Yes                                        | No                    | ?             |
| **Dedup & compression efficience** | Is data compressed                                                       | Yes                   | Yes            | Yes                                        | Yes                   | Yes|
| **Dedup & compression efficience** | Uses newer compression algorithms (ie zstd)                              | Yes                   | Yes            | Yes                                        | Yes                   | Yes           |
| **Dedup & compression efficience** | Can files be excluded from compression by extension (i                   | ?                     | No             | Yes                                        | No                    | No            |
| **Dedup & compression efficience** | Is data deduplicated                                                     | Yes                   | Yes            | Yes                                        | Yes                   | Yes           |
| **Platform support**               | Programming lang                                                         | Python                | Go             | Go                                         | Rust                  | Go            |
| **Platform support**               | Unix Prebuilt binaries                                                   | Yes                   | Yes            | Yes                                        | No                    | Yes           |
| **Platform support**               | Windows support                                                          | Yes (WSL)             | Yes            | Yes                                        | No                    | Yes           |
| **Platform support**               | Windows first class support (PE32 binary)                                | No                    | Yes            | Yes                                        | No                    | Yes           |
| **Platform support**               | Unix snapshot support where snapshot path prefix is removed              | ?                     | ?              | ?                                          | ?                     | ?             |
| **Platform support**               | Windows VSS snapshot support where snapshot path prefix is removed       | No                    | Yes            | No, but pre-/post hook VSS script provided | No                    | Yes           |
| **WAN Support**                    | Can backups be sent to a remote destination without keeping a local copy | Yes                   | Yes            | Yes                                        | Yes                   | Yes           |
| **WAN Support**                    | What other remote backends are supported ?                               | rclone                | (1)            | (2)                                        | None                  | (1)           |
| **Security**                       | Are encryption protocols sure (AES-256-GCM / PolyChaCha / etc ) ?        | Yes, AES-256-GCM      | Yes, AES-256   | Yes, AES-256-GCM                           | Yes, Chacha20Poly1305 | Yes, AES-256-GCM|
| **Security**                       | Are metadatas encrypted too ?                                            | ?                     | ?              | ?                                          | Yes                   | ?             |
| **Security**                       | Can encrypted / compressed data be guessed (CRIME/BREACH style attacks)? | ?                     | ?              | ?                                          | ?                     | ?             |
| **Security**                       | Can a compromised client delete backups?                                 | No (append mode)      | ?              | ?                                          | No (backup only keys) | ?             |
| **Security**                       | Can a compromised client restore encrypted data?                         | Yes                   | ?              | ?                                          | No                    | Yes           |
| **Security**                       | Are pull backup scenarios possible?                                      | Yes                   | No             | ?                                          | ?                     | ?             |
| **Misc**                           | Does the backup software support pre/post execution hooks?               | ?                     | ?              | Yes                                        | No                    | ?             |
| **Misc**                           | Does the backup software provide an API for their client ?               | Yes (JSON cmd)        | No, but REST API on server | No, but REST API on server     | No                    | No            |
| **Misc**                           | Does the backup sofware provide an automatic GFS system ?                | Yes                   | No             | Yes                                        | No                    | ?             |
| **Misc**                           | Does the backup sofware provide a crypto benchmark ?                     | No, available in beta | No             | Yes                                        | No                    | No            |

(1) SFTP/S3/Wasabi/B2/Aliyun/Swift/Azure/Google
(2) SFTP/Google/S3/B2/rclone*
(3) see https://bford.info/cachedir/

# Results

## 2022-09-06

### Source system: Xeon E3-1275, 64GB RAM, 2x SSD 480GB (for git dataset and local target), 2x4TB disks 7.2krpm (for bigger dataset), using XFS, running AlmaLinux 8.6
### Target system: AMD Turion(tm) II Neo N54L Dual-Core Processor (yes, this is old), 6GB RAM, 2x4TB WD RE disks 7.2krpm, using ZFS 2.1.5, running AlmaLinux 8.6

#### source data

Linux kernel sources, initial git checkout v5.19, then changed to v5.18, 4.18 and finally v3.10 for the last run.
Initial git directory totals 4.1GB, for 5039 directories and 76951 files. Using `env GZIP=-9 tar cvzf kernel.tar.gz /opt/backup_test/linux` produced a 2.8GB file. Again, using "best" compression with `tar cf - /opt/backup_test/linux | xz -9e -T4 -c - > kernel.tar.bz` produces a 2.6GB file, so there's probably big room for deduplication in the source files, even without running multiple consecutive backups on different points in time of the git repo.

Note: I removed restic_beta benchmark since restic 0.14.0 with compression support is officially released.

#### backup multiple git repo versions to local repositories

![image](https://user-images.githubusercontent.com/4681318/188726855-2813d297-3349-4849-9ac7-c58caa58a72d.png)

Numbers:
| Operation      | bupstash 0.11.0 | borg 1.2.2 | borg\_beta 2.0.0b1 | kopia 0.11.3 | restic 0.14.0 | duplicacy 2.7.2 |
| -------------- | --------------- | ---------- | ------------------ | ------------ | ------------- | --------------- |
| backup 1st run | 9               | 38         | 54                 | 9            | 23            | 30              |
| backup 2nd run | 13              | 21         | 25                 | 4            | 9             | 14              |
| backup 3rd run | 9               | 29         | 39                 | 7            | 18            | 24              |
| backup 4th run | 6               | 21         | 29                 | 5            | 13            | 16              |
| restore        | 3               | 17         | 16                 | 6            | 10            | 16              |
| size 1st run   | 213220          | 257224     | 259512             | 259768       | 260588        | 360160          |
| size 2nd run   | 375712          | 338792     | 341096             | 341060       | 343356        | 480392          |
| size 3rd run   | 538768          | 527716     | 531980             | 529788       | 532216        | 722420          |
| size 4th run   | 655764          | 660808     | 665692             | 666396       | 668840        | 895192          |

Remarks:
 - kopia was the best allround performer on local backups when it comes to speed, but is quite CPU intensive.
 - bupstash was the most space efficient tool (beats borg beta by about 1MB), and is not CPU hungry.
 - For the next instance, I'll need to post CPU / Memory / Disk IO usage graphs.
 
#### backup multiple git repo versions to remote repositories

- Remote repositories are SSH (+ binary) for bupstash and burp.
- Remote repositories is SFTP for duplicacy.
- Remote repository is HTTPS for kopia (kopia server with 2048 bit RSA certificate)
- Remote repository is HTTP for restic (rest-server 0.11.0)
- [Update] I've also redone the same tests in HTTPS with `--insecure-tls` which is documented on restic docs but not visible when using `restic --help`.

![image](https://user-images.githubusercontent.com/4681318/188742959-cb114ccd-0f03-47df-a07c-1d31ae8853a7.png)

Numbers:

| Operation      | bupstash 0.11.0 | borg 1.2.2 | borg\_beta 2.0.0b1 | kopia 0.11.3 | restic 0.14.0 | duplicacy 2.7.2 |
| -------------- | --------------- | ---------- | ------------------ | ------------ | ------------- | --------------- |
| backup 1st run | 23              | 62         | 64                 | 1186         | 17            | 107             |
| backup 2nd run | 16              | 25         | 29                 | 292          | 9             | 44              |
| backup 3rd run | 19              | 37         | 48                 | 904          | 14            | 60              |
| backup 4th run | 15              | 29         | 36                 | 800          | 11            | 47              |
| restore        | 161             | 255        | 269                | 279          | 20            | 1217            |
| size 1st run   | 250012          | 257534     | 260090             | 257927       | 262816        | 382572          |
| size 2nd run   | 443008          | 339276     | 341704             | 339181       | 346264        | 508655          |
| size 3rd run   | 633083          | 528482     | 532710             | 526723       | 536403        | 761362          |
| size 4th run   | 769681          | 661720     | 666588             | 662558       | 673989        | 941247          |

Remarks:
- Very bad restore results can be observed across all backup solutions (except restic), we'll need to investigate this:
    - Both links are monitored by dpinger, which shows no loss.
    - Target server, although being (really) old, has no observed bottlenecks (monitored, no iowait, disk usage nor cpu is skyrocketing)
- Since [last benchmark series](RESULTS-20220819.md), I changed Kopia's backend from SFTP to HTTPS. There must be a bottlebeck since backup times are really bad, but restore times improved.
    - I opened an issue at https://github.com/kopia/kopia/issues/2372 to see whether I configured kopia poorly.
	- CPU usage on target is quite intensive when backing up via HTTPS contrary to SFTP backend. I need to investigate.
- Since last benchmark series, I changed restic's backend from SFTP to HTTP. There's a *REALLY* big speed improvement, and numbers are comparable to local repositories.
<<<<<<< HEAD
    - I must add HTTPS encryption so we can compare what's comparable.
    - Indeed I checked that those numbers are really bound to remote repository, I can confirm, restic with rest-server is an all over winner when dealing with remote repositories.
- Strangely, the repo sizes of bupstash and duplicacy are quite larger than local repos for the same data, I discussed the subject at https://github.com/andrewchambers/bupstash/issues/26 .
    - I think this might be ZFS related. The remote target has a default recordsize of 128KB. I think I need to redo a next series of benchmarks with XFS as remote filesystem for repositories.
=======
    - I must add HTTPS encryption so we can compare what's comparable [UPDATE]: Done, same results + or - a couple of seconds, table and image is updated
    - Indeed I checked that those numbers are really bound to remote repository, I can confirm, restic with rest-server is an all over winner when dealing with remote repositories
- Strangely, the repo sizes of bupstash and duplicacy are quite larger than local repos for the same data, I discussed the subject at https://github.com/andrewchambers/bupstash/issues/26
    - I think this might be ZFS related. The remote target has a default recordsize of 128KB. I Think I need to redo a next series of benchmarks with XFS as remote filesystem for repositories
>>>>>>> 8abf184f

## EARLIER RESULTS

[2022-08-19](RESULTS-20220819.md)
 
#### Other stuff

- Getting restic SFTP to work with a different SSH port made me roam restic forums and try various setups. Didn't succeed in getting RESTIC_REPOSITORY variable to work with that configuration.
- duplicacy wasn't as easy to script as the other tools, since it modifies the source directory (by adding .duplicacy folder) so I had to exclude that one from all the other backup tools.
- The necessity for duplicacy to cd into the directory to backup/restore doesn't feel natural to me.

## Links

As of 6 September 2022, I've posted an issue to every backup program's git asking if they could review this benchmark repo:

- bupstash: https://github.com/andrewchambers/bupstash/issues/335
- restic: https://github.com/restic/restic/issues/3917
- borg: https://github.com/borgbackup/borg/issues/7007
- duplicacy: https://github.com/gilbertchen/duplicacy/issues/635
- kopia: https://github.com/kopia/kopia/issues/2375<|MERGE_RESOLUTION|>--- conflicted
+++ resolved
@@ -161,17 +161,11 @@
     - I opened an issue at https://github.com/kopia/kopia/issues/2372 to see whether I configured kopia poorly.
 	- CPU usage on target is quite intensive when backing up via HTTPS contrary to SFTP backend. I need to investigate.
 - Since last benchmark series, I changed restic's backend from SFTP to HTTP. There's a *REALLY* big speed improvement, and numbers are comparable to local repositories.
-<<<<<<< HEAD
-    - I must add HTTPS encryption so we can compare what's comparable.
+    - I must add HTTPS encryption so we can compare what's comparable. [UPDATE]: Done, same results + or - a couple of seconds, table and image is updated
     - Indeed I checked that those numbers are really bound to remote repository, I can confirm, restic with rest-server is an all over winner when dealing with remote repositories.
 - Strangely, the repo sizes of bupstash and duplicacy are quite larger than local repos for the same data, I discussed the subject at https://github.com/andrewchambers/bupstash/issues/26 .
     - I think this might be ZFS related. The remote target has a default recordsize of 128KB. I think I need to redo a next series of benchmarks with XFS as remote filesystem for repositories.
-=======
-    - I must add HTTPS encryption so we can compare what's comparable [UPDATE]: Done, same results + or - a couple of seconds, table and image is updated
-    - Indeed I checked that those numbers are really bound to remote repository, I can confirm, restic with rest-server is an all over winner when dealing with remote repositories
-- Strangely, the repo sizes of bupstash and duplicacy are quite larger than local repos for the same data, I discussed the subject at https://github.com/andrewchambers/bupstash/issues/26
-    - I think this might be ZFS related. The remote target has a default recordsize of 128KB. I Think I need to redo a next series of benchmarks with XFS as remote filesystem for repositories
->>>>>>> 8abf184f
+
 
 ## EARLIER RESULTS
 
